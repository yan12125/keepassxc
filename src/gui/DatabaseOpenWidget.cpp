/*
 *  Copyright (C) 2011 Felix Geyer <debfx@fobos.de>
 *
 *  This program is free software: you can redistribute it and/or modify
 *  it under the terms of the GNU General Public License as published by
 *  the Free Software Foundation, either version 2 or (at your option)
 *  version 3 of the License.
 *
 *  This program is distributed in the hope that it will be useful,
 *  but WITHOUT ANY WARRANTY; without even the implied warranty of
 *  MERCHANTABILITY or FITNESS FOR A PARTICULAR PURPOSE.  See the
 *  GNU General Public License for more details.
 *
 *  You should have received a copy of the GNU General Public License
 *  along with this program.  If not, see <http://www.gnu.org/licenses/>.
 */

#include <QtConcurrentRun>

#include "DatabaseOpenWidget.h"
#include "ui_DatabaseOpenWidget.h"

#include "core/Config.h"
#include "core/Database.h"
#include "core/FilePath.h"
#include "gui/MainWindow.h"
#include "gui/FileDialog.h"
#include "gui/MessageBox.h"
#include "format/KeePass2Reader.h"
#include "keys/FileKey.h"
#include "keys/PasswordKey.h"
#include "keys/YkChallengeResponseKey.h"
#include "crypto/Random.h"


DatabaseOpenWidget::DatabaseOpenWidget(QWidget* parent)
    : DialogyWidget(parent)
    , m_ui(new Ui::DatabaseOpenWidget())
    , m_db(nullptr)
{
    m_ui->setupUi(this);

    m_ui->messageWidget->setHidden(true);

    QFont font = m_ui->labelHeadline->font();
    font.setBold(true);
    font.setPointSize(font.pointSize() + 2);
    m_ui->labelHeadline->setFont(font);

    m_ui->buttonBox->button(QDialogButtonBox::Ok)->setEnabled(false);

    m_ui->buttonTogglePassword->setIcon(filePath()->onOffIcon("actions", "password-show"));
    connect(m_ui->buttonTogglePassword, SIGNAL(toggled(bool)),
            m_ui->editPassword, SLOT(setShowPassword(bool)));
    connect(m_ui->buttonBrowseFile, SIGNAL(clicked()), SLOT(browseKeyFile()));

    connect(m_ui->editPassword, SIGNAL(textChanged(QString)), SLOT(activatePassword()));
    connect(m_ui->comboKeyFile, SIGNAL(editTextChanged(QString)), SLOT(activateKeyFile()));
    connect(m_ui->comboChallengeResponse, SIGNAL(activated(int)), SLOT(activateChallengeResponse()));

    connect(m_ui->checkPassword, SIGNAL(toggled(bool)), SLOT(setOkButtonEnabled()));
    connect(m_ui->checkKeyFile, SIGNAL(toggled(bool)), SLOT(setOkButtonEnabled()));
    connect(m_ui->comboKeyFile, SIGNAL(editTextChanged(QString)), SLOT(setOkButtonEnabled()));
    connect(m_ui->checkChallengeResponse, SIGNAL(toggled(bool)), SLOT(setOkButtonEnabled()));
    connect(m_ui->comboChallengeResponse, SIGNAL(activated(int)), SLOT(setOkButtonEnabled()));

    connect(m_ui->buttonBox, SIGNAL(accepted()), SLOT(openDatabase()));
    connect(m_ui->buttonBox, SIGNAL(rejected()), SLOT(reject()));
<<<<<<< HEAD

    connect(YubiKey::instance(), SIGNAL(detected(int,bool)),
                                 SLOT(ykDetected(int,bool)),
                                 Qt::QueuedConnection);
=======
    
#ifdef Q_OS_MACOS
    // add random padding to layouts to align widgets properly
    m_ui->dialogButtonsLayout->setContentsMargins(10, 0, 15, 0);
    m_ui->gridLayout->setContentsMargins(10, 0, 0, 0);
    m_ui->labelLayout->setContentsMargins(10, 0, 10, 0);
#endif
>>>>>>> a37a90c8
}

DatabaseOpenWidget::~DatabaseOpenWidget()
{
}

void DatabaseOpenWidget::showEvent(QShowEvent* event)
{
    DialogyWidget::showEvent(event);
    m_ui->editPassword->setFocus();
}

void DatabaseOpenWidget::load(const QString& filename)
{
    m_filename = filename;

    m_ui->labelFilename->setText(filename);

    if (config()->get("RememberLastKeyFiles").toBool()) {
        QHash<QString, QVariant> lastKeyFiles = config()->get("LastKeyFiles").toHash();
        if (lastKeyFiles.contains(m_filename)) {
            m_ui->checkKeyFile->setChecked(true);
            m_ui->comboKeyFile->addItem(lastKeyFiles[m_filename].toString());
        }
    }

    m_ui->buttonBox->button(QDialogButtonBox::Ok)->setEnabled(true);

    /* YubiKey init is slow, detect asynchronously to not block the UI */
    m_ui->comboChallengeResponse->clear();
    QtConcurrent::run(YubiKey::instance(), &YubiKey::detect);

    m_ui->editPassword->setFocus();
}

Database* DatabaseOpenWidget::database()
{
    return m_db;
}

void DatabaseOpenWidget::enterKey(const QString& pw, const QString& keyFile)
{
    if (!pw.isNull()) {
        m_ui->editPassword->setText(pw);
    }
    if (!keyFile.isEmpty()) {
        m_ui->comboKeyFile->setEditText(keyFile);
    }

    openDatabase();
}

void DatabaseOpenWidget::openDatabase()
{
    KeePass2Reader reader;
    CompositeKey masterKey = databaseKey();

    QFile file(m_filename);
    if (!file.open(QIODevice::ReadOnly)) {
        m_ui->messageWidget->showMessage(
            tr("Unable to open the database.").append("\n").append(file.errorString()), MessageWidget::Error);
        return;
    }
    if (m_db) {
        delete m_db;
    }
    QApplication::setOverrideCursor(QCursor(Qt::WaitCursor));
    m_db = reader.readDatabase(&file, masterKey);
    QApplication::restoreOverrideCursor();

    if (m_db) {
        if (m_ui->messageWidget->isVisible()) {
            m_ui->messageWidget->animatedHide();
        }
        Q_EMIT editFinished(true);
    }
    else {
        m_ui->messageWidget->showMessage(tr("Unable to open the database.")
                                         .append("\n").append(reader.errorString()), MessageWidget::Error);
        m_ui->editPassword->clear();
    }
}

CompositeKey DatabaseOpenWidget::databaseKey()
{
    CompositeKey masterKey;

    if (m_ui->checkPassword->isChecked()) {
        masterKey.addKey(PasswordKey(m_ui->editPassword->text()));
    }

    QHash<QString, QVariant> lastKeyFiles = config()->get("LastKeyFiles").toHash();

    if (m_ui->checkKeyFile->isChecked()) {
        FileKey key;
        QString keyFilename = m_ui->comboKeyFile->currentText();
        QString errorMsg;
        if (!key.load(keyFilename, &errorMsg)) {
            m_ui->messageWidget->showMessage(tr("Can't open key file").append(":\n")
                                             .append(errorMsg), MessageWidget::Error);
            return CompositeKey();
        }
        masterKey.addKey(key);
        lastKeyFiles[m_filename] = keyFilename;
    }
    else {
        lastKeyFiles.remove(m_filename);
    }

    if (config()->get("RememberLastKeyFiles").toBool()) {
        config()->set("LastKeyFiles", lastKeyFiles);
    }


    if (m_ui->checkChallengeResponse->isChecked()) {
        int i = m_ui->comboChallengeResponse->currentIndex();
        i = m_ui->comboChallengeResponse->itemData(i).toInt();
        YkChallengeResponseKey key(i);

        masterKey.addChallengeResponseKey(key);
    }

    return masterKey;
}

void DatabaseOpenWidget::reject()
{
    Q_EMIT editFinished(false);
}

void DatabaseOpenWidget::activatePassword()
{
    m_ui->checkPassword->setChecked(true);
}

void DatabaseOpenWidget::activateKeyFile()
{
    m_ui->checkKeyFile->setChecked(true);
}

void DatabaseOpenWidget::activateChallengeResponse()
{
    m_ui->checkChallengeResponse->setChecked(true);
}

void DatabaseOpenWidget::setOkButtonEnabled()
{
    bool enable = m_ui->checkPassword->isChecked() || m_ui->checkChallengeResponse->isChecked()
            || (m_ui->checkKeyFile->isChecked() && !m_ui->comboKeyFile->currentText().isEmpty());

    m_ui->buttonBox->button(QDialogButtonBox::Ok)->setEnabled(enable);
}

void DatabaseOpenWidget::browseKeyFile()
{
    QString filters = QString("%1 (*);;%2 (*.key)").arg(tr("All files"), tr("Key files"));
    QString filename = fileDialog()->getOpenFileName(this, tr("Select key file"), QString(), filters);

    if (!filename.isEmpty()) {
        m_ui->comboKeyFile->lineEdit()->setText(filename);
    }
}

void DatabaseOpenWidget::ykDetected(int slot, bool blocking)
{
    YkChallengeResponseKey yk(slot, blocking);
    m_ui->comboChallengeResponse->addItem(yk.getName(), QVariant(slot));
    m_ui->comboChallengeResponse->setEnabled(true);
    m_ui->checkChallengeResponse->setEnabled(true);
}<|MERGE_RESOLUTION|>--- conflicted
+++ resolved
@@ -66,20 +66,17 @@
 
     connect(m_ui->buttonBox, SIGNAL(accepted()), SLOT(openDatabase()));
     connect(m_ui->buttonBox, SIGNAL(rejected()), SLOT(reject()));
-<<<<<<< HEAD
 
     connect(YubiKey::instance(), SIGNAL(detected(int,bool)),
                                  SLOT(ykDetected(int,bool)),
                                  Qt::QueuedConnection);
-=======
-    
+
 #ifdef Q_OS_MACOS
     // add random padding to layouts to align widgets properly
     m_ui->dialogButtonsLayout->setContentsMargins(10, 0, 15, 0);
     m_ui->gridLayout->setContentsMargins(10, 0, 0, 0);
     m_ui->labelLayout->setContentsMargins(10, 0, 10, 0);
 #endif
->>>>>>> a37a90c8
 }
 
 DatabaseOpenWidget::~DatabaseOpenWidget()
