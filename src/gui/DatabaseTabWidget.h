/*
 *  Copyright (C) 2011 Felix Geyer <debfx@fobos.de>
 *
 *  This program is free software: you can redistribute it and/or modify
 *  it under the terms of the GNU General Public License as published by
 *  the Free Software Foundation, either version 2 or (at your option)
 *  version 3 of the License.
 *
 *  This program is distributed in the hope that it will be useful,
 *  but WITHOUT ANY WARRANTY; without even the implied warranty of
 *  MERCHANTABILITY or FITNESS FOR A PARTICULAR PURPOSE.  See the
 *  GNU General Public License for more details.
 *
 *  You should have received a copy of the GNU General Public License
 *  along with this program.  If not, see <http://www.gnu.org/licenses/>.
 */

#ifndef KEEPASSX_DATABASETABWIDGET_H
#define KEEPASSX_DATABASETABWIDGET_H

#include <QDateTime>
#include <QHash>
#include <QTabWidget>
#include <QSet>

#include "format/KeePass2Writer.h"
#include "gui/DatabaseWidget.h"

class DatabaseWidget;
class DatabaseWidgetStateSync;
class DatabaseOpenWidget;
class QFile;
class QFileSystemWatcher;

struct DatabaseManagerStruct
{
    DatabaseManagerStruct();

    DatabaseWidget* dbWidget;
    QString filePath;
    QString canonicalFilePath;
    QString fileName;
    bool saveToFilename;
    bool modified;
    bool readOnly;
    QDateTime lastModified;
};

Q_DECLARE_TYPEINFO(DatabaseManagerStruct, Q_MOVABLE_TYPE);

class DatabaseTabWidget : public QTabWidget
{
    Q_OBJECT

public:
    explicit DatabaseTabWidget(QWidget* parent = Q_NULLPTR);
    ~DatabaseTabWidget();
    void openDatabase(const QString& fileName, const QString& pw = QString(),
                      const QString& keyFile = QString(), const CompositeKey& key = CompositeKey(),
                      int index = -1);
    DatabaseWidget* currentDatabaseWidget();
    bool hasLockableDatabases() const;

    static const int LastDatabasesCount;

    enum ReloadBehavior {
        AlwaysAsk,
        ReloadUnmodified,
        IgnoreAll
    };

public Q_SLOTS:
    void newDatabase();
    void openDatabase();
    void importKeePass1Database();
    void fileChanged(const QString& fileName);
    void checkReloadDatabases();
    void saveDatabase(int index = -1);
    void saveDatabaseAs(int index = -1);
    bool closeDatabase(int index = -1);
    void closeDatabaseFromSender();
    bool closeAllDatabases();
    void changeMasterKey();
    void changeDatabaseSettings();
    bool readOnly(int index = -1);
    void performGlobalAutoType();
    void lockDatabases();

Q_SIGNALS:
    void tabNameChanged();
    void databaseWithFileClosed(QString filePath);
    void activateDatabaseChanged(DatabaseWidget* dbWidget);

private Q_SLOTS:
    void updateTabName(Database* db);
    void updateTabNameFromDbSender();
    void updateTabNameFromDbWidgetSender();
    void modified();
    void toggleTabbar();
    void changeDatabase(Database* newDb);
    void emitActivateDatabaseChanged();

private:
    void saveDatabase(Database* db);
    void saveDatabaseAs(Database* db);
    bool closeDatabase(Database* db);
    void deleteDatabase(Database* db);
    int databaseIndex(Database* db);
    Database* indexDatabase(int index);
    DatabaseManagerStruct indexDatabaseManagerStruct(int index);
    Database* databaseFromDatabaseWidget(DatabaseWidget* dbWidget);
    void insertDatabase(Database* db, const DatabaseManagerStruct& dbStruct, int index = -1);
    void updateRecentDatabases(const QString& filename);
    void connectDatabase(Database* newDb, Database* oldDb = Q_NULLPTR);
    void expectFileChange(const DatabaseManagerStruct& dbStruct);
    void unexpectFileChange(DatabaseManagerStruct& dbStruct);

    KeePass2Writer m_writer;
    QHash<Database*, DatabaseManagerStruct> m_dbList;
<<<<<<< HEAD
    QSet<QString> m_changedFiles;
    QSet<QString> m_expectedFileChanges;
    QFileSystemWatcher* m_fileWatcher;
=======
    DatabaseWidgetStateSync* m_dbWidgetSateSync;
>>>>>>> 835c411d
};

#endif // KEEPASSX_DATABASETABWIDGET_H<|MERGE_RESOLUTION|>--- conflicted
+++ resolved
@@ -18,10 +18,8 @@
 #ifndef KEEPASSX_DATABASETABWIDGET_H
 #define KEEPASSX_DATABASETABWIDGET_H
 
-#include <QDateTime>
 #include <QHash>
 #include <QTabWidget>
-#include <QSet>
 
 #include "format/KeePass2Writer.h"
 #include "gui/DatabaseWidget.h"
@@ -30,7 +28,6 @@
 class DatabaseWidgetStateSync;
 class DatabaseOpenWidget;
 class QFile;
-class QFileSystemWatcher;
 
 struct DatabaseManagerStruct
 {
@@ -43,7 +40,6 @@
     bool saveToFilename;
     bool modified;
     bool readOnly;
-    QDateTime lastModified;
 };
 
 Q_DECLARE_TYPEINFO(DatabaseManagerStruct, Q_MOVABLE_TYPE);
@@ -56,25 +52,16 @@
     explicit DatabaseTabWidget(QWidget* parent = Q_NULLPTR);
     ~DatabaseTabWidget();
     void openDatabase(const QString& fileName, const QString& pw = QString(),
-                      const QString& keyFile = QString(), const CompositeKey& key = CompositeKey(),
-                      int index = -1);
+                      const QString& keyFile = QString());
     DatabaseWidget* currentDatabaseWidget();
     bool hasLockableDatabases() const;
 
     static const int LastDatabasesCount;
 
-    enum ReloadBehavior {
-        AlwaysAsk,
-        ReloadUnmodified,
-        IgnoreAll
-    };
-
 public Q_SLOTS:
     void newDatabase();
     void openDatabase();
     void importKeePass1Database();
-    void fileChanged(const QString& fileName);
-    void checkReloadDatabases();
     void saveDatabase(int index = -1);
     void saveDatabaseAs(int index = -1);
     bool closeDatabase(int index = -1);
@@ -109,21 +96,13 @@
     Database* indexDatabase(int index);
     DatabaseManagerStruct indexDatabaseManagerStruct(int index);
     Database* databaseFromDatabaseWidget(DatabaseWidget* dbWidget);
-    void insertDatabase(Database* db, const DatabaseManagerStruct& dbStruct, int index = -1);
-    void updateRecentDatabases(const QString& filename);
+    void insertDatabase(Database* db, const DatabaseManagerStruct& dbStruct);
+    void updateLastDatabases(const QString& filename);
     void connectDatabase(Database* newDb, Database* oldDb = Q_NULLPTR);
-    void expectFileChange(const DatabaseManagerStruct& dbStruct);
-    void unexpectFileChange(DatabaseManagerStruct& dbStruct);
 
     KeePass2Writer m_writer;
     QHash<Database*, DatabaseManagerStruct> m_dbList;
-<<<<<<< HEAD
-    QSet<QString> m_changedFiles;
-    QSet<QString> m_expectedFileChanges;
-    QFileSystemWatcher* m_fileWatcher;
-=======
     DatabaseWidgetStateSync* m_dbWidgetSateSync;
->>>>>>> 835c411d
 };
 
 #endif // KEEPASSX_DATABASETABWIDGET_H